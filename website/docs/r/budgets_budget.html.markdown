---
subcategory: "Budgets"
layout: "aws"
page_title: "AWS: aws_budgets_budget"
description: |-
  Provides a budgets budget resource.
---

# Resource: aws_budgets_budget

Provides a budgets budget resource. Budgets use the cost visualisation provided by Cost Explorer to show you the status of your budgets, to provide forecasts of your estimated costs, and to track your AWS usage, including your free tier usage.

## Example Usage

```terraform
resource "aws_budgets_budget" "ec2" {
  name              = "budget-ec2-monthly"
  budget_type       = "COST"
  limit_amount      = "1200"
  limit_unit        = "USD"
  time_period_end   = "2087-06-15_00:00"
  time_period_start = "2017-07-01_00:00"
  time_unit         = "MONTHLY"

  cost_filter {
    name = "Service"
    values = [
      "Amazon Elastic Compute Cloud - Compute",
    ]
  }

  notification {
    comparison_operator        = "GREATER_THAN"
    threshold                  = 100
    threshold_type             = "PERCENTAGE"
    notification_type          = "FORECASTED"
    subscriber_email_addresses = ["test@example.com"]
  }
}
```

Create a budget for *$100*.

```terraform
resource "aws_budgets_budget" "cost" {
  # ...
  budget_type  = "COST"
  limit_amount = "100"
  limit_unit   = "USD"
}
```

Create a budget for s3 with a limit of *3 GB* of storage.

```terraform
resource "aws_budgets_budget" "s3" {
  # ...
  budget_type  = "USAGE"
  limit_amount = "3"
  limit_unit   = "GB"
}
```

Create a Savings Plan Utilization Budget

```terraform
resource "aws_budgets_budget" "savings_plan_utilization" {
  # ...
  budget_type  = "SAVINGS_PLANS_UTILIZATION"
  limit_amount = "100.0"
  limit_unit   = "PERCENTAGE"

  cost_types {
    include_credit             = false
    include_discount           = false
    include_other_subscription = false
    include_recurring          = false
    include_refund             = false
    include_subscription       = true
    include_support            = false
    include_tax                = false
    include_upfront            = false
    use_blended                = false
  }
}
```

Create a RI Utilization Budget

```terraform
resource "aws_budgets_budget" "ri_utilization" {
  # ...
  budget_type  = "RI_UTILIZATION"
  limit_amount = "100.0" # RI utilization must be 100
  limit_unit   = "PERCENTAGE"

  #Cost types must be defined for RI budgets because the settings conflict with the defaults
  cost_types {
    include_credit             = false
    include_discount           = false
    include_other_subscription = false
    include_recurring          = false
    include_refund             = false
    include_subscription       = true
    include_support            = false
    include_tax                = false
    include_upfront            = false
    use_blended                = false
  }

  # RI Utilization plans require a service cost filter to be set
  cost_filter = {
    name = "Service"
    values = [
      "Amazon Relational Database Service",
    ]
  }
}
```

## Argument Reference

For more detailed documentation about each argument, refer to the [AWS official
documentation](http://docs.aws.amazon.com/awsaccountbilling/latest/aboutv2/data-type-budget.html).

The following arguments are supported:

* `account_id` - (Optional) The ID of the target account for budget. Will use current user's account_id by default if omitted.
* `name` - (Optional) The name of a budget. Unique within accounts.
* `name_prefix` - (Optional) The prefix of the name of a budget. Unique within accounts.
* `budget_type` - (Required) Whether this budget tracks monetary cost or usage.
<<<<<<< HEAD
* `cost_filter` - (Optional) A list of [CostFilter](#Cost-Filter) name/values pair to apply to budget.
* `cost_filters` - (Optional, **Deprecated**) Map of [CostFilters](#Cost-Filters) key/value pairs to apply to the budget.
* `cost_types` - (Optional) Object containing [CostTypes](#Cost-Types) The types of cost included in a budget, such as tax and subscriptions.
=======
* `cost_filter` - (Optional) A list of [CostFilter](#cost-filter) name/values pair to apply to budget.
* `cost_filters` - (Optional) Map of [CostFilters](#cost-filters) key/value pairs to apply to the budget.
* `cost_types` - (Optional) Object containing [CostTypes](#cost-types) The types of cost included in a budget, such as tax and subscriptions.
>>>>>>> 2424603d
* `limit_amount` - (Required) The amount of cost or usage being measured for a budget.
* `limit_unit` - (Required) The unit of measurement used for the budget forecast, actual spend, or budget threshold, such as dollars or GB. See [Spend](http://docs.aws.amazon.com/awsaccountbilling/latest/aboutv2/data-type-spend.html) documentation.
* `time_period_end` - (Optional) The end of the time period covered by the budget. There are no restrictions on the end date. Format: `2017-01-01_12:00`.
* `time_period_start` - (Optional) The start of the time period covered by the budget. If you don't specify a start date, AWS defaults to the start of your chosen time period. The start date must come before the end date. Format: `2017-01-01_12:00`.
* `time_unit` - (Required) The length of time until a budget resets the actual and forecasted spend. Valid values: `MONTHLY`, `QUARTERLY`, `ANNUALLY`, and `DAILY`.
* `notification` - (Optional) Object containing [Budget Notifications](#budget-notification). Can be used multiple times to define more than one budget notification

## Attributes Reference

In addition to all arguments above, the following attributes are exported:

* `id` - id of resource.
* `arn` - The ARN of the budget.

### Cost Types

Valid keys for `cost_types` parameter.

* `include_credit` - A boolean value whether to include credits in the cost budget. Defaults to `true`
* `include_discount` - Specifies whether a budget includes discounts. Defaults to `true`
* `include_other_subscription` - A boolean value whether to include other subscription costs in the cost budget. Defaults to `true`
* `include_recurring` - A boolean value whether to include recurring costs in the cost budget. Defaults to `true`
* `include_refund` - A boolean value whether to include refunds in the cost budget. Defaults to `true`
* `include_subscription` - A boolean value whether to include subscriptions in the cost budget. Defaults to `true`
* `include_support` - A boolean value whether to include support costs in the cost budget. Defaults to `true`
* `include_tax` - A boolean value whether to include tax in the cost budget. Defaults to `true`
* `include_upfront` - A boolean value whether to include upfront costs in the cost budget. Defaults to `true`
* `use_amortized` - Specifies whether a budget uses the amortized rate. Defaults to `false`
* `use_blended` - A boolean value whether to use blended costs in the cost budget. Defaults to `false`

Refer to [AWS CostTypes documentation](https://docs.aws.amazon.com/aws-cost-management/latest/APIReference/API_budgets_CostTypes.html) for further detail.

### Cost Filter

Valid name for `cost_filter` parameter vary depending on the `budget_type` value.

* `cost`
    * `AZ`
    * `LinkedAccount`
    * `Operation`
    * `PurchaseType`
    * `Service`
    * `TagKeyValue`
* `usage`
    * `AZ`
    * `LinkedAccount`
    * `Operation`
    * `PurchaseType`
    * `UsageType:<service name>`
    * `TagKeyValue`

Refer to [AWS CostFilter documentation](http://docs.aws.amazon.com/awsaccountbilling/latest/aboutv2/data-type-filter.html) for further detail.

### Cost Filters

<<<<<<< HEAD
**Note**: Attribute `cost_filters` is deprecated. Use `cost_filter` instead.

Valid key for `cost_filters` is same as `cost_filter`. Please refer to [Cost Filter](#Cost-Filter).
=======
Valid key for `cost_filters` is same as `cost_filter`. Please refer to [Cost Filter](#cost-filter).
>>>>>>> 2424603d

### Budget Notification

Valid keys for `notification` parameter.

* `comparison_operator` - (Required) Comparison operator to use to evaluate the condition. Can be `LESS_THAN`, `EQUAL_TO` or `GREATER_THAN`.
* `threshold` - (Required) Threshold when the notification should be sent.
* `threshold_type` - (Required) What kind of threshold is defined. Can be `PERCENTAGE` OR `ABSOLUTE_VALUE`.
* `notification_type` - (Required) What kind of budget value to notify on. Can be `ACTUAL` or `FORECASTED`
* `subscriber_email_addresses` - (Optional) E-Mail addresses to notify. Either this or `subscriber_sns_topic_arns` is required.
* `subscriber_sns_topic_arns` - (Optional) SNS topics to notify. Either this or `subscriber_email_addresses` is required.

## Import

Budgets can be imported using `AccountID:BudgetName`, e.g.,

`$ terraform import aws_budgets_budget.myBudget 123456789012:myBudget`<|MERGE_RESOLUTION|>--- conflicted
+++ resolved
@@ -129,15 +129,9 @@
 * `name` - (Optional) The name of a budget. Unique within accounts.
 * `name_prefix` - (Optional) The prefix of the name of a budget. Unique within accounts.
 * `budget_type` - (Required) Whether this budget tracks monetary cost or usage.
-<<<<<<< HEAD
-* `cost_filter` - (Optional) A list of [CostFilter](#Cost-Filter) name/values pair to apply to budget.
-* `cost_filters` - (Optional, **Deprecated**) Map of [CostFilters](#Cost-Filters) key/value pairs to apply to the budget.
-* `cost_types` - (Optional) Object containing [CostTypes](#Cost-Types) The types of cost included in a budget, such as tax and subscriptions.
-=======
 * `cost_filter` - (Optional) A list of [CostFilter](#cost-filter) name/values pair to apply to budget.
-* `cost_filters` - (Optional) Map of [CostFilters](#cost-filters) key/value pairs to apply to the budget.
+* `cost_filters` - (Optional, **Deprecated**) Map of [CostFilters](#cost-filters) key/value pairs to apply to the budget.
 * `cost_types` - (Optional) Object containing [CostTypes](#cost-types) The types of cost included in a budget, such as tax and subscriptions.
->>>>>>> 2424603d
 * `limit_amount` - (Required) The amount of cost or usage being measured for a budget.
 * `limit_unit` - (Required) The unit of measurement used for the budget forecast, actual spend, or budget threshold, such as dollars or GB. See [Spend](http://docs.aws.amazon.com/awsaccountbilling/latest/aboutv2/data-type-spend.html) documentation.
 * `time_period_end` - (Optional) The end of the time period covered by the budget. There are no restrictions on the end date. Format: `2017-01-01_12:00`.
@@ -193,13 +187,9 @@
 
 ### Cost Filters
 
-<<<<<<< HEAD
 **Note**: Attribute `cost_filters` is deprecated. Use `cost_filter` instead.
 
-Valid key for `cost_filters` is same as `cost_filter`. Please refer to [Cost Filter](#Cost-Filter).
-=======
 Valid key for `cost_filters` is same as `cost_filter`. Please refer to [Cost Filter](#cost-filter).
->>>>>>> 2424603d
 
 ### Budget Notification
 
