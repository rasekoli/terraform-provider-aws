package redshift_test

import (
	"context"
	"fmt"
	"testing"

	"github.com/aws/aws-sdk-go/service/redshift"
	sdkacctest "github.com/hashicorp/terraform-plugin-sdk/v2/helper/acctest"
	"github.com/hashicorp/terraform-plugin-sdk/v2/helper/resource"
	"github.com/hashicorp/terraform-plugin-sdk/v2/terraform"
	"github.com/hashicorp/terraform-provider-aws/internal/acctest"
	"github.com/hashicorp/terraform-provider-aws/internal/conns"
	tfredshift "github.com/hashicorp/terraform-provider-aws/internal/service/redshift"
	"github.com/hashicorp/terraform-provider-aws/internal/tfresource"
)

func TestAccRedshiftParameterGroup_basic(t *testing.T) {
	ctx := acctest.Context(t)
	var v redshift.ClusterParameterGroup
	rName := sdkacctest.RandomWithPrefix(acctest.ResourcePrefix)
	resourceName := "aws_redshift_parameter_group.test"

	resource.ParallelTest(t, resource.TestCase{
		PreCheck:                 func() { acctest.PreCheck(t) },
		ErrorCheck:               acctest.ErrorCheck(t, redshift.EndpointsID),
		ProtoV5ProviderFactories: acctest.ProtoV5ProviderFactories,
		CheckDestroy:             testAccCheckParameterGroupDestroy(ctx),
		Steps: []resource.TestStep{
			{
<<<<<<< HEAD
				Config: testAccParameterGroupConfig_basic(rName),
				Check: resource.ComposeAggregateTestCheckFunc(
					testAccCheckParameterGroupExists(resourceName, &v),
					acctest.CheckResourceAttrRegionalARN(resourceName, "arn", "redshift", fmt.Sprintf("parametergroup:%s", rName)),
					resource.TestCheckResourceAttr(resourceName, "description", "Managed by Terraform"),
					resource.TestCheckResourceAttr(resourceName, "family", "redshift-1.0"),
					resource.TestCheckResourceAttr(resourceName, "name", rName),
					resource.TestCheckResourceAttr(resourceName, "parameter.#", "3"),
					resource.TestCheckTypeSetElemNestedAttrs(resourceName, "parameter.*", map[string]string{
						"name":  "require_ssl",
						"value": "true",
					}),
					resource.TestCheckTypeSetElemNestedAttrs(resourceName, "parameter.*", map[string]string{
						"name":  "query_group",
						"value": "example",
					}),
					resource.TestCheckTypeSetElemNestedAttrs(resourceName, "parameter.*", map[string]string{
						"name":  "enable_user_activity_logging",
						"value": "true",
					}),
					resource.TestCheckResourceAttr(resourceName, "tags.%", "0"),
=======
				Config: testAccParameterGroupConfig_basic(rInt),
				Check: resource.ComposeTestCheckFunc(
					testAccCheckParameterGroupExists(ctx, resourceName, &v),
>>>>>>> 921ff746
				),
			},
			{
				ResourceName:      resourceName,
				ImportState:       true,
				ImportStateVerify: true,
			},
		},
	})
}

<<<<<<< HEAD
func TestAccRedshiftParameterGroup_disappears(t *testing.T) {
=======
func TestAccRedshiftParameterGroup_withParameters(t *testing.T) {
	ctx := acctest.Context(t)
>>>>>>> 921ff746
	var v redshift.ClusterParameterGroup
	rName := sdkacctest.RandomWithPrefix(acctest.ResourcePrefix)
	resourceName := "aws_redshift_parameter_group.test"

	resource.ParallelTest(t, resource.TestCase{
		PreCheck:                 func() { acctest.PreCheck(t) },
		ErrorCheck:               acctest.ErrorCheck(t, redshift.EndpointsID),
		ProtoV5ProviderFactories: acctest.ProtoV5ProviderFactories,
		CheckDestroy:             testAccCheckParameterGroupDestroy(ctx),
		Steps: []resource.TestStep{
			{
				Config: testAccParameterGroupConfig_basic(rName),
				Check: resource.ComposeTestCheckFunc(
<<<<<<< HEAD
					testAccCheckParameterGroupExists(resourceName, &v),
					acctest.CheckResourceDisappears(acctest.Provider, tfredshift.ResourceParameterGroup(), resourceName),
=======
					testAccCheckParameterGroupExists(ctx, resourceName, &v),
					resource.TestCheckResourceAttr(
						resourceName, "name", fmt.Sprintf("test-terraform-%d", rInt)),
					resource.TestCheckResourceAttr(
						resourceName, "family", "redshift-1.0"),
					resource.TestCheckResourceAttr(
						resourceName, "description", "Managed by Terraform"),
					resource.TestCheckTypeSetElemNestedAttrs(resourceName, "parameter.*", map[string]string{
						"name":  "require_ssl",
						"value": "true",
					}),
					resource.TestCheckTypeSetElemNestedAttrs(resourceName, "parameter.*", map[string]string{
						"name":  "query_group",
						"value": "example",
					}),
					resource.TestCheckTypeSetElemNestedAttrs(resourceName, "parameter.*", map[string]string{
						"name":  "enable_user_activity_logging",
						"value": "true",
					}),
>>>>>>> 921ff746
				),
				ExpectNonEmptyPlan: true,
			},
		},
	})
}

<<<<<<< HEAD
func TestAccRedshiftParameterGroup_update(t *testing.T) {
=======
func TestAccRedshiftParameterGroup_withoutParameters(t *testing.T) {
	ctx := acctest.Context(t)
>>>>>>> 921ff746
	var v redshift.ClusterParameterGroup
	rName := sdkacctest.RandomWithPrefix(acctest.ResourcePrefix)
	resourceName := "aws_redshift_parameter_group.test"

	resource.ParallelTest(t, resource.TestCase{
		PreCheck:                 func() { acctest.PreCheck(t) },
		ErrorCheck:               acctest.ErrorCheck(t, redshift.EndpointsID),
		ProtoV5ProviderFactories: acctest.ProtoV5ProviderFactories,
		CheckDestroy:             testAccCheckParameterGroupDestroy(ctx),
		Steps: []resource.TestStep{
			{
<<<<<<< HEAD
				Config: testAccParameterGroupConfig_noParameters(rName),
				Check: resource.ComposeAggregateTestCheckFunc(
					testAccCheckParameterGroupExists(resourceName, &v),
					acctest.CheckResourceAttrRegionalARN(resourceName, "arn", "redshift", fmt.Sprintf("parametergroup:%s", rName)),
					resource.TestCheckResourceAttr(resourceName, "description", "Managed by Terraform"),
					resource.TestCheckResourceAttr(resourceName, "family", "redshift-1.0"),
					resource.TestCheckResourceAttr(resourceName, "name", rName),
					resource.TestCheckResourceAttr(resourceName, "parameter.#", "0"),
					resource.TestCheckResourceAttr(resourceName, "tags.%", "0"),
=======
				Config: testAccParameterGroupConfig_only(rInt),
				Check: resource.ComposeTestCheckFunc(
					testAccCheckParameterGroupExists(ctx, resourceName, &v),
					resource.TestCheckResourceAttr(
						resourceName, "name", fmt.Sprintf("test-terraform-%d", rInt)),
					resource.TestCheckResourceAttr(
						resourceName, "family", "redshift-1.0"),
					resource.TestCheckResourceAttr(
						resourceName, "description", "Test parameter group for terraform"),
>>>>>>> 921ff746
				),
			},
			{
				ResourceName:      resourceName,
				ImportState:       true,
				ImportStateVerify: true,
			},
			{
				Config: testAccParameterGroupConfig_basic(rName),
				Check: resource.ComposeAggregateTestCheckFunc(
					testAccCheckParameterGroupExists(resourceName, &v),
					acctest.CheckResourceAttrRegionalARN(resourceName, "arn", "redshift", fmt.Sprintf("parametergroup:%s", rName)),
					resource.TestCheckResourceAttr(resourceName, "description", "Managed by Terraform"),
					resource.TestCheckResourceAttr(resourceName, "family", "redshift-1.0"),
					resource.TestCheckResourceAttr(resourceName, "name", rName),
					resource.TestCheckResourceAttr(resourceName, "parameter.#", "3"),
					resource.TestCheckTypeSetElemNestedAttrs(resourceName, "parameter.*", map[string]string{
						"name":  "require_ssl",
						"value": "true",
					}),
					resource.TestCheckTypeSetElemNestedAttrs(resourceName, "parameter.*", map[string]string{
						"name":  "query_group",
						"value": "example",
					}),
					resource.TestCheckTypeSetElemNestedAttrs(resourceName, "parameter.*", map[string]string{
						"name":  "enable_user_activity_logging",
						"value": "true",
					}),
					resource.TestCheckResourceAttr(resourceName, "tags.%", "0"),
				),
			},
		},
	})
}

<<<<<<< HEAD
func TestAccRedshiftParameterGroup_tags(t *testing.T) {
=======
func TestAccRedshiftParameterGroup_withTags(t *testing.T) {
	ctx := acctest.Context(t)
>>>>>>> 921ff746
	var v redshift.ClusterParameterGroup
	rName := sdkacctest.RandomWithPrefix(acctest.ResourcePrefix)
	resourceName := "aws_redshift_parameter_group.test"

	resource.ParallelTest(t, resource.TestCase{
		PreCheck:                 func() { acctest.PreCheck(t) },
		ErrorCheck:               acctest.ErrorCheck(t, redshift.EndpointsID),
		ProtoV5ProviderFactories: acctest.ProtoV5ProviderFactories,
		CheckDestroy:             testAccCheckParameterGroupDestroy(ctx),
		Steps: []resource.TestStep{
			{
				Config: testAccParameterGroupConfig_tags1(rName, "key1", "value1"),
				Check: resource.ComposeTestCheckFunc(
<<<<<<< HEAD
					testAccCheckParameterGroupExists(resourceName, &v),
					resource.TestCheckResourceAttr(resourceName, "description", "Test parameter group for terraform"),
					resource.TestCheckResourceAttr(resourceName, "tags.%", "1"),
					resource.TestCheckResourceAttr(resourceName, "tags.key1", "value1"),
=======
					testAccCheckParameterGroupExists(ctx, resourceName, &v),
					resource.TestCheckResourceAttr(
						resourceName, "tags.%", "3"),
					resource.TestCheckResourceAttr(resourceName, "tags.name", fmt.Sprintf("test-terraform-%d", rInt)),
					resource.TestCheckResourceAttr(resourceName, "tags.environment", "Production"),
					resource.TestCheckResourceAttr(resourceName, "tags.description", fmt.Sprintf("Test parameter group for terraform %s", "aaa")),
>>>>>>> 921ff746
				),
			},
			{
				ResourceName:      resourceName,
				ImportState:       true,
				ImportStateVerify: true,
			},
			{
				Config: testAccParameterGroupConfig_tags2(rName, "key1", "value1updated", "key2", "value2"),
				Check: resource.ComposeTestCheckFunc(
<<<<<<< HEAD
					testAccCheckParameterGroupExists(resourceName, &v),
					resource.TestCheckResourceAttr(resourceName, "tags.%", "2"),
					resource.TestCheckResourceAttr(resourceName, "tags.key1", "value1updated"),
					resource.TestCheckResourceAttr(resourceName, "tags.key2", "value2"),
=======
					testAccCheckParameterGroupExists(ctx, resourceName, &v),
					resource.TestCheckResourceAttr(
						resourceName, "tags.%", "3"),
					resource.TestCheckResourceAttr(resourceName, "tags.description", fmt.Sprintf("Test parameter group for terraform %s", "bbb")),
>>>>>>> 921ff746
				),
			},
			{
				Config: testAccParameterGroupConfig_tags1(rName, "key2", "value2"),
				Check: resource.ComposeTestCheckFunc(
<<<<<<< HEAD
					testAccCheckParameterGroupExists(resourceName, &v),
					resource.TestCheckResourceAttr(resourceName, "tags.%", "1"),
					resource.TestCheckResourceAttr(resourceName, "tags.key2", "value2"),
=======
					testAccCheckParameterGroupExists(ctx, resourceName, &v),
					resource.TestCheckResourceAttr(
						resourceName, "tags.%", "1"),
					resource.TestCheckResourceAttr(resourceName, "tags.name", fmt.Sprintf("test-terraform-%d", rInt)),
>>>>>>> 921ff746
				),
			},
		},
	})
}

func testAccCheckParameterGroupDestroy(ctx context.Context) resource.TestCheckFunc {
	return func(s *terraform.State) error {
		conn := acctest.Provider.Meta().(*conns.AWSClient).RedshiftConn()

		for _, rs := range s.RootModule().Resources {
			if rs.Type != "aws_redshift_parameter_group" {
				continue
			}

<<<<<<< HEAD
		_, err := tfredshift.FindParameterGroupByName(conn, rs.Primary.ID)

		if tfresource.NotFound(err) {
			continue
		}

		if err != nil {
			return err
		}

		return fmt.Errorf("Redshift Parameter Group %s still exists", rs.Primary.ID)
	}
=======
			// Try to find the Group
			resp, err := conn.DescribeClusterParameterGroupsWithContext(ctx, &redshift.DescribeClusterParameterGroupsInput{
				ParameterGroupName: aws.String(rs.Primary.ID),
			})

			if err == nil {
				if len(resp.ParameterGroups) != 0 &&
					*resp.ParameterGroups[0].ParameterGroupName == rs.Primary.ID {
					return fmt.Errorf("Redshift Parameter Group still exists")
				}
			}

			// Verify the error
			newerr, ok := err.(awserr.Error)
			if !ok {
				return err
			}
			if newerr.Code() != "ClusterParameterGroupNotFound" {
				return err
			}
		}
>>>>>>> 921ff746

		return nil
	}
}

func testAccCheckParameterGroupExists(ctx context.Context, n string, v *redshift.ClusterParameterGroup) resource.TestCheckFunc {
	return func(s *terraform.State) error {
		rs, ok := s.RootModule().Resources[n]
		if !ok {
			return fmt.Errorf("Not found: %s", n)
		}

		if rs.Primary.ID == "" {
			return fmt.Errorf("No Redshift Parameter Group ID is set")
		}

		conn := acctest.Provider.Meta().(*conns.AWSClient).RedshiftConn()

<<<<<<< HEAD
		output, err := tfredshift.FindParameterGroupByName(conn, rs.Primary.ID)
=======
		opts := redshift.DescribeClusterParameterGroupsInput{
			ParameterGroupName: aws.String(rs.Primary.ID),
		}

		resp, err := conn.DescribeClusterParameterGroupsWithContext(ctx, &opts)
>>>>>>> 921ff746

		if err != nil {
			return err
		}

		*v = *output

		return nil
	}
}

func testAccParameterGroupConfig_basic(rName string) string {
	return fmt.Sprintf(`
resource "aws_redshift_parameter_group" "test" {
  name   = %[1]q
  family = "redshift-1.0"

  parameter {
    name  = "require_ssl"
    value = "true"
  }

  parameter {
    name  = "query_group"
    value = "example"
  }

  parameter {
    name  = "enable_user_activity_logging"
    value = "true"
  }
}
`, rName)
}

func testAccParameterGroupConfig_noParameters(rName string) string {
	return fmt.Sprintf(`
resource "aws_redshift_parameter_group" "test" {
  name   = %[1]q
  family = "redshift-1.0"
}
`, rName)
}

func testAccParameterGroupConfig_tags1(rName, tagKey1, tagValue1 string) string {
	return fmt.Sprintf(`
resource "aws_redshift_parameter_group" "test" {
  name        = %[1]q
  family      = "redshift-1.0"
  description = "Test parameter group for terraform"

  tags = {
    %[2]q = %[3]q
  }
}
`, rName, tagKey1, tagValue1)
}

func testAccParameterGroupConfig_tags2(rName, tagKey1, tagValue1, tagKey2, tagValue2 string) string {
	return fmt.Sprintf(`
resource "aws_redshift_parameter_group" "test" {
  name        = %[1]q
  family      = "redshift-1.0"
  description = "Test parameter group for terraform"

  tags = {
    %[2]q = %[3]q
    %[4]q = %[5]q
  }
}
`, rName, tagKey1, tagValue1, tagKey2, tagValue2)
}<|MERGE_RESOLUTION|>--- conflicted
+++ resolved
@@ -28,10 +28,9 @@
 		CheckDestroy:             testAccCheckParameterGroupDestroy(ctx),
 		Steps: []resource.TestStep{
 			{
-<<<<<<< HEAD
 				Config: testAccParameterGroupConfig_basic(rName),
 				Check: resource.ComposeAggregateTestCheckFunc(
-					testAccCheckParameterGroupExists(resourceName, &v),
+					testAccCheckParameterGroupExists(ctx, resourceName, &v),
 					acctest.CheckResourceAttrRegionalARN(resourceName, "arn", "redshift", fmt.Sprintf("parametergroup:%s", rName)),
 					resource.TestCheckResourceAttr(resourceName, "description", "Managed by Terraform"),
 					resource.TestCheckResourceAttr(resourceName, "family", "redshift-1.0"),
@@ -50,11 +49,6 @@
 						"value": "true",
 					}),
 					resource.TestCheckResourceAttr(resourceName, "tags.%", "0"),
-=======
-				Config: testAccParameterGroupConfig_basic(rInt),
-				Check: resource.ComposeTestCheckFunc(
-					testAccCheckParameterGroupExists(ctx, resourceName, &v),
->>>>>>> 921ff746
 				),
 			},
 			{
@@ -66,12 +60,8 @@
 	})
 }
 
-<<<<<<< HEAD
 func TestAccRedshiftParameterGroup_disappears(t *testing.T) {
-=======
-func TestAccRedshiftParameterGroup_withParameters(t *testing.T) {
 	ctx := acctest.Context(t)
->>>>>>> 921ff746
 	var v redshift.ClusterParameterGroup
 	rName := sdkacctest.RandomWithPrefix(acctest.ResourcePrefix)
 	resourceName := "aws_redshift_parameter_group.test"
@@ -85,30 +75,8 @@
 			{
 				Config: testAccParameterGroupConfig_basic(rName),
 				Check: resource.ComposeTestCheckFunc(
-<<<<<<< HEAD
-					testAccCheckParameterGroupExists(resourceName, &v),
-					acctest.CheckResourceDisappears(acctest.Provider, tfredshift.ResourceParameterGroup(), resourceName),
-=======
-					testAccCheckParameterGroupExists(ctx, resourceName, &v),
-					resource.TestCheckResourceAttr(
-						resourceName, "name", fmt.Sprintf("test-terraform-%d", rInt)),
-					resource.TestCheckResourceAttr(
-						resourceName, "family", "redshift-1.0"),
-					resource.TestCheckResourceAttr(
-						resourceName, "description", "Managed by Terraform"),
-					resource.TestCheckTypeSetElemNestedAttrs(resourceName, "parameter.*", map[string]string{
-						"name":  "require_ssl",
-						"value": "true",
-					}),
-					resource.TestCheckTypeSetElemNestedAttrs(resourceName, "parameter.*", map[string]string{
-						"name":  "query_group",
-						"value": "example",
-					}),
-					resource.TestCheckTypeSetElemNestedAttrs(resourceName, "parameter.*", map[string]string{
-						"name":  "enable_user_activity_logging",
-						"value": "true",
-					}),
->>>>>>> 921ff746
+					testAccCheckParameterGroupExists(ctx, resourceName, &v),
+					acctest.CheckResourceDisappears(ctx, acctest.Provider, tfredshift.ResourceParameterGroup(), resourceName),
 				),
 				ExpectNonEmptyPlan: true,
 			},
@@ -116,12 +84,8 @@
 	})
 }
 
-<<<<<<< HEAD
 func TestAccRedshiftParameterGroup_update(t *testing.T) {
-=======
-func TestAccRedshiftParameterGroup_withoutParameters(t *testing.T) {
 	ctx := acctest.Context(t)
->>>>>>> 921ff746
 	var v redshift.ClusterParameterGroup
 	rName := sdkacctest.RandomWithPrefix(acctest.ResourcePrefix)
 	resourceName := "aws_redshift_parameter_group.test"
@@ -133,27 +97,15 @@
 		CheckDestroy:             testAccCheckParameterGroupDestroy(ctx),
 		Steps: []resource.TestStep{
 			{
-<<<<<<< HEAD
 				Config: testAccParameterGroupConfig_noParameters(rName),
 				Check: resource.ComposeAggregateTestCheckFunc(
-					testAccCheckParameterGroupExists(resourceName, &v),
+					testAccCheckParameterGroupExists(ctx, resourceName, &v),
 					acctest.CheckResourceAttrRegionalARN(resourceName, "arn", "redshift", fmt.Sprintf("parametergroup:%s", rName)),
 					resource.TestCheckResourceAttr(resourceName, "description", "Managed by Terraform"),
 					resource.TestCheckResourceAttr(resourceName, "family", "redshift-1.0"),
 					resource.TestCheckResourceAttr(resourceName, "name", rName),
 					resource.TestCheckResourceAttr(resourceName, "parameter.#", "0"),
 					resource.TestCheckResourceAttr(resourceName, "tags.%", "0"),
-=======
-				Config: testAccParameterGroupConfig_only(rInt),
-				Check: resource.ComposeTestCheckFunc(
-					testAccCheckParameterGroupExists(ctx, resourceName, &v),
-					resource.TestCheckResourceAttr(
-						resourceName, "name", fmt.Sprintf("test-terraform-%d", rInt)),
-					resource.TestCheckResourceAttr(
-						resourceName, "family", "redshift-1.0"),
-					resource.TestCheckResourceAttr(
-						resourceName, "description", "Test parameter group for terraform"),
->>>>>>> 921ff746
 				),
 			},
 			{
@@ -164,7 +116,7 @@
 			{
 				Config: testAccParameterGroupConfig_basic(rName),
 				Check: resource.ComposeAggregateTestCheckFunc(
-					testAccCheckParameterGroupExists(resourceName, &v),
+					testAccCheckParameterGroupExists(ctx, resourceName, &v),
 					acctest.CheckResourceAttrRegionalARN(resourceName, "arn", "redshift", fmt.Sprintf("parametergroup:%s", rName)),
 					resource.TestCheckResourceAttr(resourceName, "description", "Managed by Terraform"),
 					resource.TestCheckResourceAttr(resourceName, "family", "redshift-1.0"),
@@ -189,12 +141,8 @@
 	})
 }
 
-<<<<<<< HEAD
 func TestAccRedshiftParameterGroup_tags(t *testing.T) {
-=======
-func TestAccRedshiftParameterGroup_withTags(t *testing.T) {
 	ctx := acctest.Context(t)
->>>>>>> 921ff746
 	var v redshift.ClusterParameterGroup
 	rName := sdkacctest.RandomWithPrefix(acctest.ResourcePrefix)
 	resourceName := "aws_redshift_parameter_group.test"
@@ -208,19 +156,10 @@
 			{
 				Config: testAccParameterGroupConfig_tags1(rName, "key1", "value1"),
 				Check: resource.ComposeTestCheckFunc(
-<<<<<<< HEAD
-					testAccCheckParameterGroupExists(resourceName, &v),
+					testAccCheckParameterGroupExists(ctx, resourceName, &v),
 					resource.TestCheckResourceAttr(resourceName, "description", "Test parameter group for terraform"),
 					resource.TestCheckResourceAttr(resourceName, "tags.%", "1"),
 					resource.TestCheckResourceAttr(resourceName, "tags.key1", "value1"),
-=======
-					testAccCheckParameterGroupExists(ctx, resourceName, &v),
-					resource.TestCheckResourceAttr(
-						resourceName, "tags.%", "3"),
-					resource.TestCheckResourceAttr(resourceName, "tags.name", fmt.Sprintf("test-terraform-%d", rInt)),
-					resource.TestCheckResourceAttr(resourceName, "tags.environment", "Production"),
-					resource.TestCheckResourceAttr(resourceName, "tags.description", fmt.Sprintf("Test parameter group for terraform %s", "aaa")),
->>>>>>> 921ff746
 				),
 			},
 			{
@@ -231,32 +170,18 @@
 			{
 				Config: testAccParameterGroupConfig_tags2(rName, "key1", "value1updated", "key2", "value2"),
 				Check: resource.ComposeTestCheckFunc(
-<<<<<<< HEAD
-					testAccCheckParameterGroupExists(resourceName, &v),
+					testAccCheckParameterGroupExists(ctx, resourceName, &v),
 					resource.TestCheckResourceAttr(resourceName, "tags.%", "2"),
 					resource.TestCheckResourceAttr(resourceName, "tags.key1", "value1updated"),
 					resource.TestCheckResourceAttr(resourceName, "tags.key2", "value2"),
-=======
-					testAccCheckParameterGroupExists(ctx, resourceName, &v),
-					resource.TestCheckResourceAttr(
-						resourceName, "tags.%", "3"),
-					resource.TestCheckResourceAttr(resourceName, "tags.description", fmt.Sprintf("Test parameter group for terraform %s", "bbb")),
->>>>>>> 921ff746
 				),
 			},
 			{
 				Config: testAccParameterGroupConfig_tags1(rName, "key2", "value2"),
 				Check: resource.ComposeTestCheckFunc(
-<<<<<<< HEAD
-					testAccCheckParameterGroupExists(resourceName, &v),
+					testAccCheckParameterGroupExists(ctx, resourceName, &v),
 					resource.TestCheckResourceAttr(resourceName, "tags.%", "1"),
 					resource.TestCheckResourceAttr(resourceName, "tags.key2", "value2"),
-=======
-					testAccCheckParameterGroupExists(ctx, resourceName, &v),
-					resource.TestCheckResourceAttr(
-						resourceName, "tags.%", "1"),
-					resource.TestCheckResourceAttr(resourceName, "tags.name", fmt.Sprintf("test-terraform-%d", rInt)),
->>>>>>> 921ff746
 				),
 			},
 		},
@@ -272,42 +197,18 @@
 				continue
 			}
 
-<<<<<<< HEAD
-		_, err := tfredshift.FindParameterGroupByName(conn, rs.Primary.ID)
-
-		if tfresource.NotFound(err) {
-			continue
-		}
-
-		if err != nil {
-			return err
-		}
-
-		return fmt.Errorf("Redshift Parameter Group %s still exists", rs.Primary.ID)
-	}
-=======
-			// Try to find the Group
-			resp, err := conn.DescribeClusterParameterGroupsWithContext(ctx, &redshift.DescribeClusterParameterGroupsInput{
-				ParameterGroupName: aws.String(rs.Primary.ID),
-			})
-
-			if err == nil {
-				if len(resp.ParameterGroups) != 0 &&
-					*resp.ParameterGroups[0].ParameterGroupName == rs.Primary.ID {
-					return fmt.Errorf("Redshift Parameter Group still exists")
-				}
+			_, err := tfredshift.FindParameterGroupByName(ctx, conn, rs.Primary.ID)
+
+			if tfresource.NotFound(err) {
+				continue
 			}
 
-			// Verify the error
-			newerr, ok := err.(awserr.Error)
-			if !ok {
+			if err != nil {
 				return err
 			}
-			if newerr.Code() != "ClusterParameterGroupNotFound" {
-				return err
-			}
+
+			return fmt.Errorf("Redshift Parameter Group %s still exists", rs.Primary.ID)
 		}
->>>>>>> 921ff746
 
 		return nil
 	}
@@ -326,15 +227,7 @@
 
 		conn := acctest.Provider.Meta().(*conns.AWSClient).RedshiftConn()
 
-<<<<<<< HEAD
-		output, err := tfredshift.FindParameterGroupByName(conn, rs.Primary.ID)
-=======
-		opts := redshift.DescribeClusterParameterGroupsInput{
-			ParameterGroupName: aws.String(rs.Primary.ID),
-		}
-
-		resp, err := conn.DescribeClusterParameterGroupsWithContext(ctx, &opts)
->>>>>>> 921ff746
+		output, err := tfredshift.FindParameterGroupByName(ctx, conn, rs.Primary.ID)
 
 		if err != nil {
 			return err
